#!/usr/bin/env python 
import uhd
import numpy as np
import matplotlib.pyplot as plt
from scipy.fft import fft, fftshift, fftfreq
from scipy import signal

usrp = uhd.usrp.MultiUSRP() #can put num_recv_frames = 1000 to recieve at a higher rate
<<<<<<< HEAD
num_samps = 50000
=======
num_samps = 100000
>>>>>>> a0088e55
freq = 4218274940
sample_rate = 1e6
gain = 20
iq_data = usrp.recv_num_samps(num_samps, freq, sample_rate, [0], gain) # units: N, Hz, list of channel IDs, dB
np.savetxt("samples_output.txt", iq_data, delimiter=',')
<<<<<<< HEAD
=======

>>>>>>> a0088e55


def plot_iq_data_and_frequency(iq_data, sample_rate):
    # Extract real and imaginary parts
    real_parts = np.real(iq_data)
    imaginary_parts = np.imag(iq_data)

    # Create a figure with three subplots
    fig = plt.figure(figsize=(12, 8))

    # First subplot: Real vs Imaginary (2D Scatter Plot)
    ax1 = fig.add_subplot(221)
    ax1.scatter(real_parts, imaginary_parts, color='blue', s=1)
    ax1.set_title('I vs Q (Time Domain)')
    ax1.set_xlabel('Real Part (I)')
    ax1.set_ylabel('Imaginary Part (Q)')
    ax1.grid(True)

    # Second subplot: Real, Imaginary, and Index (3D Scatter Plot)
    ax2 = fig.add_subplot(222, projection='3d')
    indices = np.arange(len(iq_data))  # Indices along the x-axis
    ax2.scatter(indices, real_parts, imaginary_parts, color='red', s=1)
    ax2.set_title('I and Q vs Index')
    ax2.set_xlabel('Index')
    ax2.set_ylabel('Real Part (I)')
    ax2.set_zlabel('Imaginary Part (Q)')
    ax2.grid(True)

    # Compute the FFT of the complex I/Q data
    N = len(iq_data)  # Number of samples
    yf = fft(iq_data)  # Compute the FFT
    xf = fftfreq(N, 1 / sample_rate)  # Generate frequency bins
    xf = fftshift(xf)  # Shift zero frequency to the center
    yf = fftshift(yf)  # Shift the FFT output accordingly

    fft_samples = iq_data**2
    psd = np.fft.fftshift(np.abs(np.fft.fft(fft_samples)))
    f = np.linspace(-freq/2.0, freq/2.0, len(psd))

    # Third subplot: Frequency Domain (Magnitude Spectrum)
    ax3 = fig.add_subplot(223)
    ax3.plot(f, psd, color='green')  # Plot both negative and positive frequencies
    ax3.set_title('Frequency Domain (Magnitude Spectrum)')
    ax3.set_xlabel('Frequency (Hz)')
    ax3.set_ylabel('Magnitude')
    ax3.grid(True)

    plt.tight_layout()
    plt.show()

# Usage example
<<<<<<< HEAD
=======
#sampling_rate = 1e6  # Replace with the actual sampling rate in Hz
>>>>>>> a0088e55


# Read the I/Q data from the file
sos = signal.butter(10, 1000, 'hp', fs=sample_rate, output='sos')  # Cutoff frequency at 1 kHz
filtered_iq_data = signal.sosfilt(sos, iq_data)

# Plot the time domain (I/Q) and frequency domain
plot_iq_data_and_frequency(filtered_iq_data, sample_rate)
<|MERGE_RESOLUTION|>--- conflicted
+++ resolved
@@ -6,20 +6,12 @@
 from scipy import signal
 
 usrp = uhd.usrp.MultiUSRP() #can put num_recv_frames = 1000 to recieve at a higher rate
-<<<<<<< HEAD
 num_samps = 50000
-=======
-num_samps = 100000
->>>>>>> a0088e55
 freq = 4218274940
 sample_rate = 1e6
 gain = 20
 iq_data = usrp.recv_num_samps(num_samps, freq, sample_rate, [0], gain) # units: N, Hz, list of channel IDs, dB
 np.savetxt("samples_output.txt", iq_data, delimiter=',')
-<<<<<<< HEAD
-=======
-
->>>>>>> a0088e55
 
 
 def plot_iq_data_and_frequency(iq_data, sample_rate):
@@ -70,12 +62,6 @@
     plt.tight_layout()
     plt.show()
 
-# Usage example
-<<<<<<< HEAD
-=======
-#sampling_rate = 1e6  # Replace with the actual sampling rate in Hz
->>>>>>> a0088e55
-
 
 # Read the I/Q data from the file
 sos = signal.butter(10, 1000, 'hp', fs=sample_rate, output='sos')  # Cutoff frequency at 1 kHz
